--- conflicted
+++ resolved
@@ -1,11 +1,7 @@
 {
     "_meta": {
         "hash": {
-<<<<<<< HEAD
             "sha256": "8e92ea76b122ada414077984b53972d22575b8f458026e9051e9cb2fc05bcfb5"
-=======
-            "sha256": "cc65b094c24085ff72d06c644f1df8957145489a389cb0850b74ba8a0095aa85"
->>>>>>> ef87e10a
         },
         "pipfile-spec": 6,
         "requires": {
@@ -251,7 +247,6 @@
     "develop": {
         "attrs": {
             "hashes": [
-<<<<<<< HEAD
                 "sha256:29e95c7f6778868dbd49170f98f8818f78f3dc5e0e37c0b1f474e3561b240836",
                 "sha256:c9227bfc2f01993c03f68db37d1d15c9690188323c067c641f1a35ca58185f99"
             ],
@@ -273,29 +268,6 @@
             ],
             "markers": "python_version >= '3.7'",
             "version": "==1.29.51"
-=======
-                "sha256:29adc2665447e5191d0e7c568fde78b21f9672d344281d0c6e1ab085429b22b6",
-                "sha256:86efa402f67bf2df34f51a335487cf46b1ec130d02b8d39fd248abfd30da551c"
-            ],
-            "markers": "python_version >= '3.5'",
-            "version": "==22.1.0"
-        },
-        "boto3": {
-            "hashes": [
-                "sha256:7048335b099473816240046753d77ef0953ce5a037b93b2848477dcf036d3849",
-                "sha256:e0ba3620feb430e31926270ea3dc0bb94df55a0fd2b209bd91f7904f2f2166ef"
-            ],
-            "markers": "python_version >= '3.7'",
-            "version": "==1.26.25"
-        },
-        "botocore": {
-            "hashes": [
-                "sha256:a204140c9d7adadf3919d8024d79278f1865a20c869e4f216eaea599ca3a1743",
-                "sha256:cb489ca8fbc043cd9bf901e3e105f0dec316ed438ee883e55c9f9c77bd0f6a2d"
-            ],
-            "markers": "python_version >= '3.7'",
-            "version": "==1.29.25"
->>>>>>> ef87e10a
         },
         "certifi": {
             "hashes": [
@@ -322,7 +294,6 @@
         },
         "charset-normalizer": {
             "hashes": [
-<<<<<<< HEAD
                 "sha256:00d3ffdaafe92a5dc603cb9bd5111aaa36dfa187c8285c543be562e61b755f6b",
                 "sha256:024e606be3ed92216e2b6952ed859d86b4cfa52cd5bc5f050e7dc28f9b43ec42",
                 "sha256:0298eafff88c99982a4cf66ba2efa1128e4ddaca0b05eec4c456bbc7db691d8d",
@@ -413,13 +384,6 @@
                 "sha256:ff6f3db31555657f3163b15a6b7c6938d08df7adbfc9dd13d9d19edad678f1e8"
             ],
             "version": "==3.0.1"
-=======
-                "sha256:5a3d016c7c547f69d6f81fb0db9449ce888b418b5b9952cc5e6e66843e9dd845",
-                "sha256:83e9a75d1911279afd89352c68b45348559d1fc0506b054b346651b5e7fee29f"
-            ],
-            "markers": "python_full_version >= '3.6.0'",
-            "version": "==2.1.1"
->>>>>>> ef87e10a
         },
         "click": {
             "hashes": [
@@ -674,19 +638,11 @@
         },
         "platformdirs": {
             "hashes": [
-<<<<<<< HEAD
                 "sha256:83c8f6d04389165de7c9b6f0c682439697887bca0aa2f1c87ef1826be3584490",
                 "sha256:e1fea1fe471b9ff8332e229df3cb7de4f53eeea4998d3b6bfff542115e998bd2"
             ],
             "markers": "python_version >= '3.7'",
             "version": "==2.6.2"
-=======
-                "sha256:1a89a12377800c81983db6be069ec068eee989748799b946cce2a6e80dcc54ca",
-                "sha256:b46ffafa316e6b83b47489d240ce17173f123a9b9c83282141c3daf26ad9ac2e"
-            ],
-            "markers": "python_version >= '3.7'",
-            "version": "==2.6.0"
->>>>>>> ef87e10a
         },
         "pre-commit": {
             "hashes": [
@@ -826,19 +782,11 @@
         },
         "requests": {
             "hashes": [
-<<<<<<< HEAD
                 "sha256:64299f4909223da747622c030b781c0d7811e359c37124b4bd368fb8c6518baa",
                 "sha256:98b1b2782e3c6c4904938b84c0eb932721069dfdb9134313beff7c83c2df24bf"
             ],
             "markers": "python_version >= '3.7' and python_version < '4'",
             "version": "==2.28.2"
-=======
-                "sha256:7c5599b102feddaa661c826c56ab4fee28bfd17f5abca1ebbe3e7f19d7c97983",
-                "sha256:8fefa2a1a1365bf5520aac41836fbee479da67864514bdb821f31ce07ce65349"
-            ],
-            "markers": "python_version >= '3.7' and python_version < '4'",
-            "version": "==2.28.1"
->>>>>>> ef87e10a
         },
         "s3transfer": {
             "hashes": [
@@ -869,7 +817,6 @@
                 "sha256:d47cfe32d141fb46467fcd319bf4386f0178cf0c2211c6f1d2dffbc80d785a6d"
             ],
             "version": "==1.0.6"
-<<<<<<< HEAD
         },
         "sceptre-sam-handler": {
             "hashes": [
@@ -878,8 +825,6 @@
             ],
             "index": "pypi",
             "version": "==0.3.1"
-=======
->>>>>>> ef87e10a
         },
         "setuptools": {
             "hashes": [
@@ -897,30 +842,13 @@
             "markers": "python_version >= '2.7' and python_version not in '3.0, 3.1, 3.2'",
             "version": "==1.16.0"
         },
-<<<<<<< HEAD
         "urllib3": {
-=======
-        "six": {
-            "hashes": [
-                "sha256:1e61c37477a1626458e36f7b1d82aa5c9b094fa4802892072e49de9c60c4c926",
-                "sha256:8abb2f1d86890a2dfb989f9a77cfcfd3e47c2a354b01111771326f8aa26e0254"
-            ],
-            "markers": "python_version >= '2.7' and python_version not in '3.0, 3.1, 3.2, 3.3'",
-            "version": "==1.16.0"
-        },
-        "toml": {
->>>>>>> ef87e10a
             "hashes": [
                 "sha256:076907bf8fd355cde77728471316625a4d2f7e713c125f51953bb5b3eecf4f72",
                 "sha256:75edcdc2f7d85b137124a6c3c9fc3933cdeaa12ecb9a6a959f22797a0feca7e1"
             ],
-<<<<<<< HEAD
             "markers": "python_version >= '2.7' and python_version not in '3.0, 3.1, 3.2, 3.3, 3.4, 3.5'",
             "version": "==1.26.14"
-=======
-            "markers": "python_version >= '2.6' and python_version not in '3.0, 3.1, 3.2, 3.3'",
-            "version": "==0.10.2"
->>>>>>> ef87e10a
         },
         "urllib3": {
             "hashes": [
