--- conflicted
+++ resolved
@@ -43,7 +43,7 @@
     parameters, and the values are converted to the corresponding types specified
     by the `key_type` and `value_type` parameters.
 
-    Parameters:
+    Args:
         json_obj_to_replace (dict): The input dictionary object to be
             transformed into an array of dictionaries.
         key_name (str): The name of the key in the output dictionaries.
@@ -81,62 +81,27 @@
         # ]
     """
     array_of_obj = []
-    value_error = "Failed to cast %s to %s. Setting value to None."
     for k, v in json_obj_to_replace.items():
         try:
             key_value = key_type(k)
-<<<<<<< HEAD
         except ValueError as error:
-            logger.error(
-                    value_error, k, key_type,
-                    extra={
-                        **logger_context,
-                        "error.message": repr(error),
-                        "error.type": "ValueError",
-                        "event.kind": "alert",
-                        "event.category": ["configuration"],
-                        "event.type": ["deletion"],
-=======
-        except ValueError:
-            logger.warning(
-                    value_error, k, key_type,
-                    extra={
-                        **logger_context,
-                        "event.kind": "alert",
-                        "event.category": ["configuration"],
-                        "event.type": ["change"],
->>>>>>> 2cbc80a0
-                        "event.outcome": "failure"
-                    }
+            key_value = None
+            _log_error_transform_object_to_array_of_objects(
+                    value=k,
+                    value_type=key_type,
+                    error=error,
+                    logger_context=logger_context
             )
-            key_value = None
         try:
             value_value = value_type(v)
-<<<<<<< HEAD
         except ValueError as error:
-            logger.error(
-                    value_error, v, value_type,
-                    extra={
-                        **logger_context,
-                        "error.message": repr(error),
-                        "error.type": "ValueError",
-                        "event.kind": "alert",
-                        "event.category": ["configuration"],
-                        "event.type": ["deletion"],
-=======
-        except ValueError:
-            logger.warning(
-                    value_error, v, value_type,
-                    extra={
-                        **logger_context,
-                        "event.kind": "alert",
-                        "event.category": ["configuration"],
-                        "event.type": ["change"],
->>>>>>> 2cbc80a0
-                        "event.outcome": "failure"
-                    }
+            value_value = None
+            _log_error_transform_object_to_array_of_objects(
+                    value=v,
+                    value_type=value_type,
+                    error=error,
+                    logger_context=logger_context
             )
-            value_value = None
         obj = {
             key_name: key_value,
             value_name: value_value
@@ -144,10 +109,50 @@
         array_of_obj.append(obj)
     return array_of_obj
 
+def _log_error_transform_object_to_array_of_objects(
+        value: typing.Any,
+        value_type: type,
+        error,
+        logger_context: dict) -> None:
+    """
+    Logging helper for `transform_object_to_array_of_objects`
+
+    Args:
+        value (Any): The value which we have failed to cast.
+        value_type (type): The type to which we have failed to cast `value`.
+        error (BaseException): The caught exception.
+        logger_context (dict): A dictionary containing contextual information
+            to include with every log.
+
+    Returns:
+        None
+    """
+    value_error = "Failed to cast %s to %s."
+    logger.error(
+            value_error, value, value_type,
+            extra={
+                **logger_context,
+                "error.message": repr(error),
+                "error.type": type(error).__name__,
+                "event.kind": "alert",
+                "event.category": ["configuration"],
+                "event.type": ["change"],
+                "event.outcome": "failure"
+            }
+    )
+    logger.warning(
+            "Setting %s to None", value,
+            extra={
+                **logger_context,
+                "event.kind": "alert",
+                "event.category": ["configuration"],
+                "event.type": ["deletion"],
+                "event.outcome": "success"
+            }
+    )
+
 def transform_json(
         json_obj: dict,
-        dataset_identifier: str,
-        cohort: str,
         metadata: dict,
         logger_context: dict={}) -> dict:
     """
@@ -172,71 +177,32 @@
           objects.
 
     Args:
-        json_obj (str): A JSON object sourced from the JSON file of this data type.
-        dataset_identifier (str): The data type of `json_obj`.
-        cohort (str): The cohort which this data associates with.
-        metadata (dict): Metadata derived from the file basename.
+        json_obj (dict): A JSON object sourced from the JSON file of this data type.
+        metadata (dict): Metadata about the source JSON file.
         logger_context (dict): A dictionary containing contextual information
             to include with every log.
 
     Returns:
         json_obj (dict) The JSON object with the relevant transformations applied.
     """
-    if metadata["start_date"] is not None:
-        json_obj["export_start_date"] = metadata["start_date"].isoformat()
-    else:
-        json_obj["export_start_date"] = None
-    json_obj["export_end_date"] = metadata.get("end_date").isoformat()
-    json_obj["cohort"] = cohort
-    if dataset_identifier in DATA_TYPES_WITH_SUBTYPE:
+    json_obj = _add_universal_properties(
+            json_obj=json_obj,
+            metadata=metadata
+    )
+    if metadata["type"] in DATA_TYPES_WITH_SUBTYPE:
         # This puts the `Type` property back where Apple intended it to be
         json_obj["Type"] = metadata["subtype"]
-    if dataset_identifier == "SymptomLog":
+    if metadata["type"] == "SymptomLog":
         # Load JSON string as dict
         json_obj["Value"] = json.loads(json_obj["Value"])
-    if dataset_identifier == "EnrolledParticipants":
-        for field_name in ["Symptoms", "Treatments"]:
-            if (
-                    field_name in json_obj["CustomFields"]
-                    and isinstance(json_obj["CustomFields"][field_name], str)
-               ):
-                if len(json_obj["CustomFields"][field_name]) > 0:
-                    # This JSON string was written in a couple different ways
-                    # in the testing data: "[{\\\"id\\\": ..." and "[{\"id\": ..."
-                    # or just an empty string. It's not really clear which format
-                    # is intended, (The example they provided has it written as
-                    # an object rather than a string, so...).
-                    try:
-                        json_obj["CustomFields"][field_name] = json.loads(
-                                json_obj["CustomFields"][field_name]
-                        )
-                    except json.JSONDecodeError as error:
-                        # If it's not propertly formatted JSON, then we
-                        # can't read it, and instead store an empty list
-                        logger.error(
-                                (f"Problem CustomFields.{field_name}: "
-                                f"{json_obj['CustomFields'][field_name]}"),
-                                extra={
-                                    **logger_context,
-<<<<<<< HEAD
-                                    "error.message": repr(error),
-                                    "error.type": "json.JSONDecodeError",
-                                    "event.kind": "alert",
-                                    "event.category": ["configuration"],
-                                    "event.type": ["deletion"],
-=======
-                                    "error.message": repr(e),
-                                    "error.type": "json.JSONDecodeError",
-                                    "event.kind": "alert",
-                                    "event.category": ["configuration"],
-                                    "event.type": ["creation"],
->>>>>>> 2cbc80a0
-                                    "event.outcome": "failure",
-                                }
-                        )
-                        json_obj["CustomFields"][field_name] = []
-                else:
-                    json_obj["CustomFields"][field_name] = []
+    if metadata["type"] == "EnrolledParticipants":
+        json_obj = _cast_custom_fields_to_array(
+                json_obj=json_obj,
+                logger_context=logger_context,
+        )
+
+    # These Garmin data types have fields which would be better formatted
+    # as an array of objects.
     garmin_transform_types = {
             "GarminDailySummary": {
                 "TimeOffsetHeartRateSamples": (("OffsetInSeconds", int), ("HeartRate", int))
@@ -265,42 +231,158 @@
                 "Summaries.EpochSummaries": (("OffsetInSeconds", int), ("Value", float))
             }
     }
-    if dataset_identifier in garmin_transform_types:
-        this_data_type = garmin_transform_types[dataset_identifier]
-        for prop in this_data_type:
-            key_name = this_data_type[prop][0][0]
-            key_type = this_data_type[prop][0][1]
-            value_name = this_data_type[prop][1][0]
-            value_type = this_data_type[prop][1][1]
-            property_hierarchy = prop.split(".")
-            # consider implementing recursive solution if necessary
-            if len(property_hierarchy) == 1:
-                prop_name = property_hierarchy[0]
-                if prop_name in json_obj:
-                    array_of_obj = transform_object_to_array_of_objects(
-                            json_obj_to_replace=json_obj[prop_name],
-                            key_name=key_name,
-                            key_type=key_type,
-                            value_name=value_name,
-                            value_type=value_type,
-                            logger_context=logger_context
+    if metadata["type"] in garmin_transform_types:
+        json_obj = _transform_garmin_data_types(
+                json_obj=json_obj,
+                data_type_transforms=garmin_transform_types[metadata["type"]],
+                logger_context=logger_context,
+        )
+    return json_obj
+
+def _add_universal_properties(
+        json_obj: dict,
+        metadata: dict,
+) -> dict:
+    """
+    Adds properties which ought to exist for every JSON object.
+
+    A helper function for `transform_json`. Fulfills the below logic.
+
+    For every JSON:
+        - Add an export_start_date property (may be None)
+        - Add an export_end_date property (may be None)
+        - Add a cohort property
+
+    Args:
+        json_obj (dict): A JSON object sourced from the JSON file of this data type.
+        metadata (dict): Metadata about the source JSON file.
+
+    Returns:
+        json_obj (dict) The JSON object with the relevant transformations applied.
+    """
+    if metadata["start_date"] is not None:
+        json_obj["export_start_date"] = metadata["start_date"].isoformat()
+    else:
+        json_obj["export_start_date"] = None
+    json_obj["export_end_date"] = metadata.get("end_date").isoformat()
+    json_obj["cohort"] = metadata["cohort"]
+    return json_obj
+
+def _cast_custom_fields_to_array(json_obj: dict, logger_context: dict) -> dict:
+    """
+    Cast `CustomFields` property values to an array.
+
+    A helper function for `transform_json`. Fulfills the below logic.
+
+    For JSON whose data type is "EnrolledParticipants":
+        - Cast "CustomFields.Symptoms" and "CustomFields.Treatments" property
+          to an array. (May be an empty array).
+
+    Args:
+        json_obj (dict): A JSON object sourced from the JSON file of this data type.
+        logger_context (dict): A dictionary containing contextual information
+            to include with every log.
+
+    Returns:
+        json_obj (dict) The JSON object with the relevant transformations applied.
+    """
+    for field_name in ["Symptoms", "Treatments"]:
+        if (
+                field_name in json_obj["CustomFields"]
+                and isinstance(json_obj["CustomFields"][field_name], str)
+           ):
+            if len(json_obj["CustomFields"][field_name]) > 0:
+                # This JSON string was written in a couple different ways
+                # in the testing data: "[{\\\"id\\\": ..." and "[{\"id\": ..."
+                # or just an empty string. It's not really clear which format
+                # is intended. (The example Care Evolution provided has it
+                # written as an object rather than a string).
+                try:
+                    json_obj["CustomFields"][field_name] = json.loads(
+                            json_obj["CustomFields"][field_name]
                     )
-                    json_obj[prop_name] = array_of_obj
-            if len(property_hierarchy) == 2:
-                prop_name = property_hierarchy[0]
-                sub_prop_name = property_hierarchy[1]
-                if prop_name in json_obj:
-                    for obj in json_obj[prop_name]:
-                        if sub_prop_name in obj:
-                            array_of_obj = transform_object_to_array_of_objects(
-                                        json_obj_to_replace=obj[sub_prop_name],
-                                        key_name=key_name,
-                                        key_type=key_type,
-                                        value_name=value_name,
-                                        value_type=value_type,
-                                        logger_context=logger_context
-                            )
-                            obj[sub_prop_name] = array_of_obj
+                except json.JSONDecodeError as error:
+                    # If it's not propertly formatted JSON, then we
+                    # can't read it, and instead store an empty list
+                    logger.error(
+                            (f"Problem CustomFields.{field_name}: "
+                            f"{json_obj['CustomFields'][field_name]}"),
+                            extra={
+                                **logger_context,
+                                "error.message": repr(error),
+                                "error.type": "json.JSONDecodeError",
+                                "event.kind": "alert",
+                                "event.category": ["change"],
+                                "event.type": ["error"],
+                                "event.outcome": "failure",
+                            }
+                    )
+                    json_obj["CustomFields"][field_name] = []
+            else:
+                json_obj["CustomFields"][field_name] = []
+    return json_obj
+
+def _transform_garmin_data_types(
+        json_obj: dict,
+        data_type_transforms: dict,
+        logger_context: dict,
+) -> dict:
+    """
+    Transform objects to an array of objects for relevant Garmin data types.
+
+    A helper function for `transform_json`. Fulfills the below logic.
+
+    For relevant Garmin data types:
+        - Some Garmin data types have one or more properties which are objects
+          (usually mapping time to some metric), that would be better formatted
+          as an array of objects. We transform these properties into arrays of
+          objects.
+
+    Args:
+        json_obj (dict): A JSON object sourced from the JSON file of this data type.
+        data_type_transforms (dict): A dictionary mapping property names (corresponding
+            to objects in the original JSON) to the new property names and their types
+            of each object contained in the array resulting from the transformation.
+        logger_context (dict): A dictionary containing contextual information
+            to include with every log.
+
+    Returns:
+        json_obj (dict) The JSON object with the relevant transformations applied.
+    """
+    for prop in data_type_transforms:
+        key_name = data_type_transforms[prop][0][0]
+        key_type = data_type_transforms[prop][0][1]
+        value_name = data_type_transforms[prop][1][0]
+        value_type = data_type_transforms[prop][1][1]
+        property_hierarchy = prop.split(".")
+        # consider implementing recursive solution if necessary
+        if len(property_hierarchy) == 1:
+            prop_name = property_hierarchy[0]
+            if prop_name in json_obj:
+                array_of_obj = transform_object_to_array_of_objects(
+                        json_obj_to_replace=json_obj[prop_name],
+                        key_name=key_name,
+                        key_type=key_type,
+                        value_name=value_name,
+                        value_type=value_type,
+                        logger_context=logger_context
+                )
+                json_obj[prop_name] = array_of_obj
+        if len(property_hierarchy) == 2:
+            prop_name = property_hierarchy[0]
+            sub_prop_name = property_hierarchy[1]
+            if prop_name in json_obj:
+                for obj in json_obj[prop_name]:
+                    if sub_prop_name in obj:
+                        array_of_obj = transform_object_to_array_of_objects(
+                                    json_obj_to_replace=obj[sub_prop_name],
+                                    key_name=key_name,
+                                    key_type=key_type,
+                                    value_name=value_name,
+                                    value_type=value_type,
+                                    logger_context=logger_context
+                        )
+                        obj[sub_prop_name] = array_of_obj
     return json_obj
 
 def get_output_filename(metadata: dict, part_number: int) -> str:
@@ -315,7 +397,7 @@
         - end_date
 
     Args:
-        metadata (dict): Metadata derived from the file basename.
+        metadata (dict): Metadata about the source JSON file.
         part_number (int): Which part we need a file name for.
 
     Return:
@@ -346,8 +428,6 @@
 
 def transform_block(
         input_json: typing.IO,
-        dataset_identifier: str,
-        cohort: str,
         metadata: dict,
         logger_context: dict={},
         block_size: int=10000):
@@ -361,9 +441,7 @@
 
     Args:
         input_json (typing.IO): A file-like object of the JSON to be transformed.
-        dataset_identifier (str): The data type of `input_json`.
-        cohort (str): The cohort which this data associates with.
-        metadata (dict): Metadata derived from the file basename. See `get_metadata`.
+        metadata (dict): Metadata about the source JSON file. See `get_metadata`.
         logger_context (dict): A dictionary containing contextual information
             to include with every log.
         block_size (int, optional): The number of records to process in each block.
@@ -377,8 +455,6 @@
         json_obj = json.loads(json_line)
         json_obj = transform_json(
                 json_obj=json_obj,
-                dataset_identifier=dataset_identifier,
-                cohort=cohort,
                 metadata=metadata,
                 logger_context=logger_context
         )
@@ -392,8 +468,6 @@
 def write_file_to_json_dataset(
         z: zipfile.ZipFile,
         json_path: str,
-        dataset_identifier: str,
-        cohort: str,
         metadata: dict,
         workflow_run_properties: dict,
         logger_context: dict={},
@@ -402,7 +476,7 @@
     """
     Write JSON from a zipfile to a JSON dataset.
 
-    Metadata fields derived from the file basename are inserted as top-level fields,
+    Metadata fields are inserted as top-level fields,
     other fields are transformed (see `transform_json`). The resulting NDJSON(s) are
     written to a JSON dataset in S3 and their cumulative line count is logged.
     Depending on the `file_size_limit`, data from a single JSON may be written to
@@ -411,9 +485,7 @@
     Args:
         z (zipfile.Zipfile): The zip archive as provided by the data provider.
         json_path (str): A JSON path relative to the root of `z`.
-        dataset_identifier (str): The data type of `json_path`.
-        cohort (str): The cohort which this data associates with.
-        metadata (dict): Metadata derived from the file basename.
+        metadata (dict): Metadata about the source JSON file.
         workflow_run_properties (dict): The workflow arguments
         logger_context (dict): A dictionary containing contextual information
             to include with every log.
@@ -426,35 +498,32 @@
     Returns:
         list: A list of files uploaded to S3
     """
+    # Configuration related to where we write our part files
     part_dir = os.path.join(
-            f"dataset={dataset_identifier}", f"cohort={cohort}")
+            f"dataset={metadata['type']}", f"cohort={metadata['cohort']}")
     os.makedirs(part_dir, exist_ok=True)
-    s3_metadata = metadata.copy()
-    if s3_metadata["start_date"] is None:
-        s3_metadata.pop("start_date")
-    else:
-        s3_metadata["start_date"] = metadata["start_date"].isoformat()
-    s3_metadata["end_date"] = metadata["end_date"].isoformat()
     part_number = 0
-    uploaded_files = []
     output_path = get_part_path(
             metadata=metadata,
             part_number=part_number,
             part_dir=part_dir,
             touch=True
     )
+
+    # We will attach file metadata to the uploaded S3 object
+    s3_metadata = _derive_str_metadata(metadata=metadata)
+    uploaded_files = []
     with z.open(json_path, "r") as input_json:
         current_output_path = output_path
         line_count = 0
         for transformed_block in transform_block(
                 input_json=input_json,
-                dataset_identifier=dataset_identifier,
-                cohort=cohort,
                 metadata=metadata,
                 logger_context=logger_context
         ):
             current_file_size = os.path.getsize(current_output_path)
             if current_file_size > file_size_limit:
+                # Upload completed part file
                 _upload_file_to_json_dataset(
                         file_path=current_output_path,
                         s3_metadata=s3_metadata,
@@ -462,6 +531,8 @@
                         delete_upon_successful_upload=delete_upon_successful_upload
                 )
                 uploaded_files.append(current_output_path)
+
+                # Update output path to next part
                 part_number += 1
                 current_output_path = get_part_path(
                         metadata=metadata,
@@ -470,6 +541,7 @@
                         touch=True
                 )
             with open(current_output_path, "a") as f_out:
+                # Write block data to part file
                 for transformed_record in transformed_block:
                     line_count += 1
                     f_out.write("{}\n".format(json.dumps(transformed_record)))
@@ -499,6 +571,24 @@
     )
     return uploaded_files
 
+def _derive_str_metadata(metadata: dict) -> dict:
+    """
+    Format metadata values as strings
+
+    Args:
+        metadata (dict): Metadata about the source JSON file.
+
+    Returns:
+        (dict) The S3 metadata
+    """
+    s3_metadata = {
+            k: v for k, v in metadata.items() if v is not None
+    }
+    for k, v in s3_metadata.items():
+        if isinstance(v, datetime.datetime):
+            s3_metadata[k] = v.isoformat()
+    return s3_metadata
+
 def _upload_file_to_json_dataset(
         file_path: str,
         s3_metadata: dict,
@@ -564,7 +654,7 @@
     create empty file at path.
 
     Args:
-        metadata (dict): Metadata derived from the file basename.
+        metadata (dict): Metadata about the source JSON file.
         part_number (int): Which part we need a file name for.
         part_dir (str): The directory to which we write the part file.
         touch (bool): Whether to create an empty file at the part path
@@ -634,11 +724,7 @@
         metadata["type"] = "{}_Deleted".format(metadata["type"])
     return metadata
 
-<<<<<<< HEAD
 def get_basic_file_info(file_path: str) -> dict:
-=======
-def get_basic_file_info(file_path):
->>>>>>> 2cbc80a0
     """
     Returns a dictionary of basic information about a file.
 
@@ -668,7 +754,7 @@
     Write the contents of a .zip archive stored on S3 to their respective
     JSON dataset. Each file contained in the .zip archive has its line count logged.
 
-    Metadata derived from the filename is inserted into each JSON before
+    Metadata about the source JSON is inserted into each JSON before
     being written to its JSON dataset.
 
     Args:
@@ -690,25 +776,11 @@
             with z.open(json_path, "r") as f:
                 line_count = sum(1 for _ in f)
             basic_file_info = get_basic_file_info(file_path=json_path)
-<<<<<<< HEAD
-=======
-            logger.debug(
-                    "Getting metadata",
-                    extra={
-                        **basic_file_info,
-                        "event.kind": "event",
-                        "event.category": ["process"],
-                        "event.type": ["start"]
-                    }
+            metadata = get_metadata(
+                    basename=os.path.basename(json_path),
             )
->>>>>>> 2cbc80a0
-            metadata = get_metadata(os.path.basename(json_path))
-            metadata_str_keys = {
-                k: v.isoformat()
-                if isinstance(v, datetime.datetime) else v
-                for k, v in metadata.items()
-            }
-
+            metadata["cohort"] = cohort
+            metadata_str_keys = _derive_str_metadata(metadata=metadata)
             logger_context = {**basic_file_info, "labels": metadata_str_keys}
             logger.info(
                     "Input file attributes",
@@ -725,8 +797,6 @@
             write_file_to_json_dataset(
                     z=z,
                     json_path=json_path,
-                    dataset_identifier=metadata["type"],
-                    cohort=cohort,
                     metadata=metadata,
                     workflow_run_properties=workflow_run_properties,
                     logger_context=logger_context)
@@ -798,13 +868,11 @@
                     "This file will not be written to a JSON dataset.",
                     f"s3://{message['source_bucket']}/{message['source_key']}. ",
                     extra={
+                        "file.name": message["source_key"],
                         "event.kind": "alert",
                         "event.category": ["configuration"],
                         "event.type": ["creation"],
-<<<<<<< HEAD
-=======
                         "event.outcome": "failure",
->>>>>>> 2cbc80a0
                         "labels": {"bucket": message["source_bucket"],
                                    "key": message["source_key"]}
                     }
