--- conflicted
+++ resolved
@@ -136,17 +136,12 @@
 
       - name: Test scripts with pytest (lambda, etc.)
         run: |
-<<<<<<< HEAD
           pipenv run python -m pytest \
             tests/test_s3_event_config_lambda.py \
             tests/test_s3_to_glue_lambda.py \
             tests/test_lambda_dispatch.py \
-            tests/test_consume_logs.py -v
-=======
-          pipenv run python -m pytest tests/test_s3_event_config_lambda.py -v
-          pipenv run python -m pytest tests/test_s3_to_glue_lambda.py -v
-          pipenv run python -m pytest -v tests/test_lambda_raw.py
->>>>>>> 26e2ad80
+            tests/test_consume_logs.py \
+            tests/test_lambda_raw.py -v
 
       - name: Test dev synapse folders for STS access with pytest
         run: >
